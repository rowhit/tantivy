use common::BinarySerializable;
use directory::WritePtr;
use schema::Field;
use common::bitpacker::BitPacker;
use common::compute_num_bits;
use common::CountingWriter;
use common::CompositeWrite;
use std::io::{self, Write};

/// `FastFieldSerializer` is in charge of serializing
/// fastfields on disk.
///
/// Fast fields are encoded using bit-packing.
///
/// `FastFieldWriter`s are in charge of pushing the data to
/// the serializer.
/// The serializer expects to receive the following calls.
///
/// * `new_u64_fast_field(...)`
/// * `add_val(...)`
/// * `add_val(...)`
/// * `add_val(...)`
/// * ...
/// * `close_field()`
/// * `new_u64_fast_field(...)`
/// * `add_val(...)`
/// * ...
/// * `close_field()`
/// * `close()`
pub struct FastFieldSerializer {
    composite_write: CompositeWrite<WritePtr>,
}

impl FastFieldSerializer {
    /// Constructor
    pub fn from_write(write: WritePtr) -> io::Result<FastFieldSerializer> {
        // just making room for the pointer to header.
        let composite_write = CompositeWrite::wrap(write);
<<<<<<< HEAD
        Ok(FastFieldSerializer { composite_write: composite_write })
=======
        Ok(FastFieldSerializer {
            composite_write: composite_write,
        })
>>>>>>> a7ffc0e6
    }

    /// Start serializing a new u64 fast field
    pub fn new_u64_fast_field(
        &mut self,
        field: Field,
        min_value: u64,
        max_value: u64,
    ) -> io::Result<FastSingleFieldSerializer<CountingWriter<WritePtr>>> {
        self.new_u64_fast_field_with_idx(field, min_value, max_value, 0)
    }

    /// Start serializing a new u64 fast field
    pub fn new_u64_fast_field_with_idx(
        &mut self,
        field: Field,
        min_value: u64,
        max_value: u64,
<<<<<<< HEAD
        idx: usize) -> io::Result<FastSingleFieldSerializer<CountingWriter<WritePtr>>> {
=======
        idx: usize,
    ) -> io::Result<FastSingleFieldSerializer<CountingWriter<WritePtr>>> {
>>>>>>> a7ffc0e6
        let field_write = self.composite_write.for_field_with_idx(field, idx);
        FastSingleFieldSerializer::open(field_write, min_value, max_value)
    }


    /// Closes the serializer
    ///
    /// After this call the data must be persistently save on disk.
    pub fn close(self) -> io::Result<()> {
        self.composite_write.close()
    }
}

pub struct FastSingleFieldSerializer<'a, W: Write + 'a> {
    bit_packer: BitPacker,
    write: &'a mut W,
    min_value: u64,
    num_bits: u8,
}

impl<'a, W: Write> FastSingleFieldSerializer<'a, W> {
    fn open(
        write: &'a mut W,
        min_value: u64,
        max_value: u64,
    ) -> io::Result<FastSingleFieldSerializer<'a, W>> {
        min_value.serialize(write)?;
        let amplitude = max_value - min_value;
        amplitude.serialize(write)?;
        let num_bits = compute_num_bits(amplitude);
        let bit_packer = BitPacker::new();
        Ok(FastSingleFieldSerializer {
<<<<<<< HEAD
            write: write,
            bit_packer: bit_packer,
            min_value: min_value,
=======
            write,
            bit_packer,
            min_value,
            num_bits,
>>>>>>> a7ffc0e6
        })
    }

    /// Pushes a new value to the currently open u64 fast field.
    pub fn add_val(&mut self, val: u64) -> io::Result<()> {
        let val_to_write: u64 = val - self.min_value;
        self.bit_packer
            .write(val_to_write, self.num_bits, &mut self.write)?;
        Ok(())
    }

    pub fn close_field(mut self) -> io::Result<()> {
        self.bit_packer.close(&mut self.write)
    }
}<|MERGE_RESOLUTION|>--- conflicted
+++ resolved
@@ -36,13 +36,9 @@
     pub fn from_write(write: WritePtr) -> io::Result<FastFieldSerializer> {
         // just making room for the pointer to header.
         let composite_write = CompositeWrite::wrap(write);
-<<<<<<< HEAD
-        Ok(FastFieldSerializer { composite_write: composite_write })
-=======
         Ok(FastFieldSerializer {
             composite_write: composite_write,
         })
->>>>>>> a7ffc0e6
     }
 
     /// Start serializing a new u64 fast field
@@ -61,16 +57,11 @@
         field: Field,
         min_value: u64,
         max_value: u64,
-<<<<<<< HEAD
-        idx: usize) -> io::Result<FastSingleFieldSerializer<CountingWriter<WritePtr>>> {
-=======
         idx: usize,
     ) -> io::Result<FastSingleFieldSerializer<CountingWriter<WritePtr>>> {
->>>>>>> a7ffc0e6
         let field_write = self.composite_write.for_field_with_idx(field, idx);
         FastSingleFieldSerializer::open(field_write, min_value, max_value)
     }
-
 
     /// Closes the serializer
     ///
@@ -99,16 +90,10 @@
         let num_bits = compute_num_bits(amplitude);
         let bit_packer = BitPacker::new();
         Ok(FastSingleFieldSerializer {
-<<<<<<< HEAD
-            write: write,
-            bit_packer: bit_packer,
-            min_value: min_value,
-=======
             write,
             bit_packer,
             min_value,
             num_bits,
->>>>>>> a7ffc0e6
         })
     }
 
