#![doc(html_logo_url = "http://fulmicoton.com/tantivy-logo/tantivy-logo.png")]
#![cfg_attr(feature = "cargo-clippy", allow(module_inception))]
#![cfg_attr(feature = "cargo-clippy", allow(inline_always))]
#![cfg_attr(all(feature = "unstable", test), feature(test))]
#![doc(test(attr(allow(unused_variables), deny(warnings))))]
#![allow(unknown_lints)]
#![allow(new_without_default)]
#![allow(decimal_literal_representation)]
#![warn(missing_docs)]

//! # `tantivy`
//!
//! Tantivy is a search engine library.
//! Think `Lucene`, but in Rust.
//!
//! ```rust

//! # extern crate tempdir;
//! #
//! #[macro_use]
//! extern crate tantivy;
//!
//! // ...
//!
//! # use std::path::Path;
//! # use tempdir::TempDir;
//! # use tantivy::Index;
//! # use tantivy::schema::*;
//! # use tantivy::collector::TopCollector;
//! # use tantivy::query::QueryParser;
//! #
//! # fn main() {
//! #     // Let's create a temporary directory for the
//! #     // sake of this example
//! #     if let Ok(dir) = TempDir::new("tantivy_example_dir") {
//! #         run_example(dir.path()).unwrap();
//! #         dir.close().unwrap();
//! #     }
//! # }
//! #
//! # fn run_example(index_path: &Path) -> tantivy::Result<()> {
//! // First we need to define a schema ...
//!
//! // `TEXT` means the field should be tokenized and indexed,
//! // along with its term frequency and term positions.
//! //
//! // `STORED` means that the field will also be saved
//! // in a compressed, row-oriented key-value store.
//! // This store is useful to reconstruct the
//! // documents that were selected during the search phase.
//! let mut schema_builder = SchemaBuilder::default();
//! let title = schema_builder.add_text_field("title", TEXT | STORED);
//! let body = schema_builder.add_text_field("body", TEXT);
//! let schema = schema_builder.build();
//!
//! // Indexing documents
//!
//! let index = Index::create_in_dir(index_path, schema.clone())?;
//!
//! // Here we use a buffer of 100MB that will be split
//! // between indexing threads.
//! let mut index_writer = index.writer(100_000_000)?;
//!
//! // Let's index one documents!
//! index_writer.add_document(doc!(
//!     title => "The Old Man and the Sea",
//!     body => "He was an old man who fished alone in a skiff in \
//!             the Gulf Stream and he had gone eighty-four days \
//!             now without taking a fish."
//! ));
//!
//! // We need to call .commit() explicitly to force the
//! // index_writer to finish processing the documents in the queue,
//! // flush the current index to the disk, and advertise
//! // the existence of new documents.
//! index_writer.commit()?;
//!
//! // # Searching
//!
//! index.load_searchers()?;
//!
//! let searcher = index.searcher();
//!
//! let query_parser = QueryParser::for_index(&index, vec![title, body]);
//!
//! // QueryParser may fail if the query is not in the right
//! // format. For user facing applications, this can be a problem.
//! // A ticket has been opened regarding this problem.
//! let query = query_parser.parse_query("sea whale")?;
//!
//! let mut top_collector = TopCollector::with_limit(10);
//! searcher.search(&*query, &mut top_collector)?;
//!
//! // Our top collector now contains the 10
//! // most relevant doc ids...
//! let doc_addresses = top_collector.docs();
//! for doc_address in doc_addresses {
//!     let retrieved_doc = searcher.doc(&doc_address)?;
//!     println!("{}", schema.to_json(&retrieved_doc));
//! }
//!
//! # Ok(())
//! # }
//! ```
//!
//!
//!
//! A good place for you to get started is to check out
//! the example code (
//! [literate programming](http://fulmicoton.com/tantivy-examples/simple_search.html) /
//! [source code](https://github.com/fulmicoton/tantivy/blob/master/examples/simple_search.rs))

#[macro_use]
extern crate lazy_static;

#[macro_use]
extern crate serde_derive;

#[cfg_attr(test, macro_use)]
extern crate serde_json;

#[macro_use]
extern crate log;

#[macro_use]
extern crate error_chain;

#[cfg(feature = "mmap")]
extern crate atomicwrites;
extern crate base64;
extern crate bit_set;
extern crate bitpacking;
extern crate byteorder;
<<<<<<< HEAD
extern crate chan;

#[macro_use]
=======
>>>>>>> 2dd7422f
extern crate combine;

extern crate crossbeam;
extern crate crossbeam_channel;
extern crate fnv;
extern crate fst;
extern crate fst_regex;
extern crate futures;
extern crate futures_cpupool;
extern crate itertools;
extern crate levenshtein_automata;
extern crate num_cpus;
extern crate owning_ref;
extern crate regex;
extern crate rust_stemmers;
extern crate serde;
extern crate stable_deref_trait;
extern crate tempdir;
extern crate tempfile;
extern crate uuid;

#[cfg(test)]
#[macro_use]
extern crate matches;

#[cfg(test)]
extern crate env_logger;

#[cfg(windows)]
extern crate winapi;

#[cfg(test)]
extern crate rand;

#[cfg(all(test, feature = "unstable"))]
extern crate test;

extern crate tinysegmenter;

#[macro_use]
extern crate downcast;

#[cfg(test)]
mod functional_test;

#[macro_use]
mod macros;

pub use error::{Error, ErrorKind, ResultExt};

extern crate census;
extern crate owned_read;

/// Tantivy result.
pub type Result<T> = std::result::Result<T, Error>;

mod common;
mod core;
mod indexer;

#[allow(unused_doc_comments)]
mod error;
pub mod tokenizer;

pub mod collector;
pub mod directory;
pub mod fastfield;
pub mod fieldnorm;
pub mod postings;
pub(crate) mod positions;
pub mod query;
pub mod schema;
pub mod store;
pub mod termdict;

mod docset;
pub use self::docset::{DocSet, SkipResult};

pub use core::SegmentComponent;
pub use core::{Index, Searcher, Segment, SegmentId, SegmentMeta};
pub use core::{InvertedIndexReader, SegmentReader};
pub use directory::Directory;
pub use indexer::IndexWriter;
pub use postings::Postings;
pub use schema::{Document, Term};

pub use common::{i64_to_u64, u64_to_i64};

/// Expose the current version of tantivy, as well
/// whether it was compiled with the simd compression.
pub fn version() -> &'static str {
    if cfg!(feature = "simdcompression") {
        concat!(env!("CARGO_PKG_VERSION"), "-simd")
    } else {
        concat!(env!("CARGO_PKG_VERSION"), "-nosimd")
    }
}

/// Defines tantivy's merging strategy
pub mod merge_policy {
    pub use indexer::DefaultMergePolicy;
    pub use indexer::LogMergePolicy;
    pub use indexer::MergePolicy;
    pub use indexer::NoMergePolicy;
}

/// A `u32` identifying a document within a segment.
/// Documents have their `DocId` assigned incrementally,
/// as they are added in the segment.
pub type DocId = u32;

/// A f32 that represents the relevance of the document to the query
///
/// This is modelled internally as a `f32`. The
/// larger the number, the more relevant the document
/// to the search
pub type Score = f32;

/// A `SegmentLocalId` identifies a segment.
/// It only makes sense for a given searcher.
pub type SegmentLocalId = u32;

impl DocAddress {
    /// Return the segment ordinal.
    /// The segment ordinal is an id identifying the segment
    /// hosting the document. It is only meaningful, in the context
    /// of a searcher.
    pub fn segment_ord(&self) -> SegmentLocalId {
        self.0
    }

    /// Return the segment local `DocId`
    pub fn doc(&self) -> DocId {
        self.1
    }
}

/// `DocAddress` contains all the necessary information
/// to identify a document given a `Searcher` object.
///
/// It consists in an id identifying its segment, and
/// its segment-local `DocId`.
///
/// The id used for the segment is actually an ordinal
/// in the list of segment hold by a `Searcher`.
#[derive(Debug, Clone, Copy, PartialEq, Eq, PartialOrd, Ord)]
pub struct DocAddress(pub SegmentLocalId, pub DocId);

#[cfg(test)]
mod tests {

    use collector::tests::TestCollector;
    use core::SegmentReader;
    use docset::DocSet;
    use query::BooleanQuery;
    use rand::distributions::{IndependentSample, Range};
    use rand::{Rng, SeedableRng, XorShiftRng};
    use schema::*;
    use Index;
    use IndexWriter;
    use Postings;

    pub fn assert_nearly_equals(expected: f32, val: f32) {
        assert!(
            nearly_equals(val, expected),
            "Got {}, expected {}.",
            val,
            expected
        );
    }

    pub fn nearly_equals(a: f32, b: f32) -> bool {
        (a - b).abs() < 0.0005 * (a + b).abs()
    }

    pub fn generate_nonunique_unsorted(max_value: u32, n_elems: usize) -> Vec<u32> {
        let seed: &[u32; 4] = &[1, 2, 3, 4];
        let mut rng: XorShiftRng = XorShiftRng::from_seed(*seed);
        let between = Range::new(0u32, max_value);
        (0..n_elems)
            .map(|_| between.ind_sample(&mut rng))
            .collect::<Vec<u32>>()
    }

    pub fn sample_with_seed(n: u32, ratio: f32, seed_val: u32) -> Vec<u32> {
        let seed: &[u32; 4] = &[1, 2, 3, seed_val];
        let mut rng: XorShiftRng = XorShiftRng::from_seed(*seed);
        (0..n).filter(|_| rng.next_f32() < ratio).collect()
    }

    pub fn sample(n: u32, ratio: f32) -> Vec<u32> {
        sample_with_seed(n, ratio, 4)
    }

    #[test]
    #[cfg(feature = "mmap")]
    fn test_indexing() {
        let mut schema_builder = SchemaBuilder::default();
        let text_field = schema_builder.add_text_field("text", TEXT);
        let schema = schema_builder.build();
        let index = Index::create_from_tempdir(schema).unwrap();
        {
            // writing the segment
            let mut index_writer = index.writer_with_num_threads(1, 40_000_000).unwrap();
            {
                let doc = doc!(text_field=>"af b");
                index_writer.add_document(doc);
            }
            {
                let doc = doc!(text_field=>"a b c");
                index_writer.add_document(doc);
            }
            {
                let doc = doc!(text_field=>"a b c d");
                index_writer.add_document(doc);
            }
            assert!(index_writer.commit().is_ok());
        }
    }

    #[test]
    fn test_docfreq1() {
        let mut schema_builder = SchemaBuilder::default();
        let text_field = schema_builder.add_text_field("text", TEXT);
        let index = Index::create_in_ram(schema_builder.build());
        let mut index_writer = index.writer_with_num_threads(1, 40_000_000).unwrap();
        {
            index_writer.add_document(doc!(text_field=>"a b c"));
            index_writer.commit().unwrap();
        }
        {
            {
                let doc = doc!(text_field=>"a");
                index_writer.add_document(doc);
            }
            {
                let doc = doc!(text_field=>"a a");
                index_writer.add_document(doc);
            }
            index_writer.commit().unwrap();
        }
        {
            let doc = doc!(text_field=>"c");
            index_writer.add_document(doc);
            index_writer.commit().unwrap();
        }
        {
            index.load_searchers().unwrap();
            let searcher = index.searcher();
            let term_a = Term::from_field_text(text_field, "a");
            assert_eq!(searcher.doc_freq(&term_a), 3);
            let term_b = Term::from_field_text(text_field, "b");
            assert_eq!(searcher.doc_freq(&term_b), 1);
            let term_c = Term::from_field_text(text_field, "c");
            assert_eq!(searcher.doc_freq(&term_c), 2);
            let term_d = Term::from_field_text(text_field, "d");
            assert_eq!(searcher.doc_freq(&term_d), 0);
        }
    }

    #[test]
    fn test_fieldnorm_no_docs_with_field() {
        let mut schema_builder = SchemaBuilder::default();
        let title_field = schema_builder.add_text_field("title", TEXT);
        let text_field = schema_builder.add_text_field("text", TEXT);
        let index = Index::create_in_ram(schema_builder.build());
        {
            let mut index_writer = index.writer_with_num_threads(1, 40_000_000).unwrap();
            {
                let doc = doc!(text_field=>"a b c");
                index_writer.add_document(doc);
            }
            index_writer.commit().unwrap();
        }
        {
            index.load_searchers().unwrap();
            let searcher = index.searcher();
            let reader = searcher.segment_reader(0);
            {
                let fieldnorm_reader = reader.get_fieldnorms_reader(text_field);
                assert_eq!(fieldnorm_reader.fieldnorm(0), 3);
            }
            {
                let fieldnorm_reader = reader.get_fieldnorms_reader(title_field);
                assert_eq!(fieldnorm_reader.fieldnorm_id(0), 0);
            }
        }
    }

    #[test]
    fn test_fieldnorm() {
        let mut schema_builder = SchemaBuilder::default();
        let text_field = schema_builder.add_text_field("text", TEXT);
        let index = Index::create_in_ram(schema_builder.build());
        {
            let mut index_writer = index.writer_with_num_threads(1, 40_000_000).unwrap();
            {
                let doc = doc!(text_field=>"a b c");
                index_writer.add_document(doc);
            }
            {
                let doc = doc!();
                index_writer.add_document(doc);
            }
            {
                let doc = doc!(text_field=>"a b");
                index_writer.add_document(doc);
            }
            index_writer.commit().unwrap();
        }
        {
            index.load_searchers().unwrap();
            let searcher = index.searcher();
            let segment_reader: &SegmentReader = searcher.segment_reader(0);
            let fieldnorms_reader = segment_reader.get_fieldnorms_reader(text_field);
            assert_eq!(fieldnorms_reader.fieldnorm(0), 3);
            assert_eq!(fieldnorms_reader.fieldnorm(1), 0);
            assert_eq!(fieldnorms_reader.fieldnorm(2), 2);
        }
    }

    fn advance_undeleted(docset: &mut DocSet, reader: &SegmentReader) -> bool {
        while docset.advance() {
            if !reader.is_deleted(docset.doc()) {
                return true;
            }
        }
        false
    }

    #[test]
    fn test_delete_postings1() {
        let mut schema_builder = SchemaBuilder::default();
        let text_field = schema_builder.add_text_field("text", TEXT);
        let term_abcd = Term::from_field_text(text_field, "abcd");
        let term_a = Term::from_field_text(text_field, "a");
        let term_b = Term::from_field_text(text_field, "b");
        let term_c = Term::from_field_text(text_field, "c");
        let schema = schema_builder.build();
        let index = Index::create_in_ram(schema);
        {
            // writing the segment
            let mut index_writer = index.writer_with_num_threads(1, 40_000_000).unwrap();
            {
                // 0
                let doc = doc!(text_field=>"a b");
                index_writer.add_document(doc);
            }
            {
                // 1
                let doc = doc!(text_field=>" a c");
                index_writer.add_document(doc);
            }
            {
                // 2
                let doc = doc!(text_field=>" b c");
                index_writer.add_document(doc);
            }
            {
                // 3
                let doc = doc!(text_field=>" b d");
                index_writer.add_document(doc);
            }
            {
                index_writer.delete_term(Term::from_field_text(text_field, "c"));
            }
            {
                index_writer.delete_term(Term::from_field_text(text_field, "a"));
            }
            {
                // 4
                let doc = doc!(text_field=>" b c");
                index_writer.add_document(doc);
            }
            {
                // 5
                let doc = doc!(text_field=>" a");
                index_writer.add_document(doc);
            }
            index_writer.commit().unwrap();
        }
        {
            index.load_searchers().unwrap();
            let searcher = index.searcher();
            let reader = searcher.segment_reader(0);
            let inverted_index = reader.inverted_index(text_field);
            assert!(
                inverted_index
                    .read_postings(&term_abcd, IndexRecordOption::WithFreqsAndPositions)
                    .is_none()
            );
            {
                let mut postings = inverted_index
                    .read_postings(&term_a, IndexRecordOption::WithFreqsAndPositions)
                    .unwrap();
                assert!(advance_undeleted(&mut postings, reader));
                assert_eq!(postings.doc(), 5);
                assert!(!advance_undeleted(&mut postings, reader));
            }
            {
                let mut postings = inverted_index
                    .read_postings(&term_b, IndexRecordOption::WithFreqsAndPositions)
                    .unwrap();
                assert!(advance_undeleted(&mut postings, reader));
                assert_eq!(postings.doc(), 3);
                assert!(advance_undeleted(&mut postings, reader));
                assert_eq!(postings.doc(), 4);
                assert!(!advance_undeleted(&mut postings, reader));
            }
        }
        {
            // writing the segment
            let mut index_writer = index.writer_with_num_threads(1, 40_000_000).unwrap();
            {
                // 0
                let doc = doc!(text_field=>"a b");
                index_writer.add_document(doc);
            }
            {
                // 1
                index_writer.delete_term(Term::from_field_text(text_field, "c"));
            }
            index_writer.rollback().unwrap();
        }
        {
            index.load_searchers().unwrap();
            let searcher = index.searcher();
            let reader = searcher.segment_reader(0);
            let inverted_index = reader.inverted_index(term_abcd.field());

            assert!(
                inverted_index
                    .read_postings(&term_abcd, IndexRecordOption::WithFreqsAndPositions)
                    .is_none()
            );
            {
                let mut postings = inverted_index
                    .read_postings(&term_a, IndexRecordOption::WithFreqsAndPositions)
                    .unwrap();
                assert!(advance_undeleted(&mut postings, reader));
                assert_eq!(postings.doc(), 5);
                assert!(!advance_undeleted(&mut postings, reader));
            }
            {
                let mut postings = inverted_index
                    .read_postings(&term_b, IndexRecordOption::WithFreqsAndPositions)
                    .unwrap();
                assert!(advance_undeleted(&mut postings, reader));
                assert_eq!(postings.doc(), 3);
                assert!(advance_undeleted(&mut postings, reader));
                assert_eq!(postings.doc(), 4);
                assert!(!advance_undeleted(&mut postings, reader));
            }
        }
        {
            // writing the segment
            let mut index_writer = index.writer_with_num_threads(1, 40_000_000).unwrap();
            {
                let doc = doc!(text_field=>"a b");
                index_writer.add_document(doc);
            }
            {
                index_writer.delete_term(Term::from_field_text(text_field, "c"));
            }
            index_writer.rollback().unwrap();
            index_writer.delete_term(Term::from_field_text(text_field, "a"));
            index_writer.commit().unwrap();
        }
        {
            index.load_searchers().unwrap();
            let searcher = index.searcher();
            let reader = searcher.segment_reader(0);
            let inverted_index = reader.inverted_index(term_abcd.field());
            assert!(
                inverted_index
                    .read_postings(&term_abcd, IndexRecordOption::WithFreqsAndPositions)
                    .is_none()
            );
            {
                let mut postings = inverted_index
                    .read_postings(&term_a, IndexRecordOption::WithFreqsAndPositions)
                    .unwrap();
                assert!(!advance_undeleted(&mut postings, reader));
            }
            {
                let mut postings = inverted_index
                    .read_postings(&term_b, IndexRecordOption::WithFreqsAndPositions)
                    .unwrap();
                assert!(advance_undeleted(&mut postings, reader));
                assert_eq!(postings.doc(), 3);
                assert!(advance_undeleted(&mut postings, reader));
                assert_eq!(postings.doc(), 4);
                assert!(!advance_undeleted(&mut postings, reader));
            }
            {
                let mut postings = inverted_index
                    .read_postings(&term_c, IndexRecordOption::WithFreqsAndPositions)
                    .unwrap();
                assert!(advance_undeleted(&mut postings, reader));
                assert_eq!(postings.doc(), 4);
                assert!(!advance_undeleted(&mut postings, reader));
            }
        }
    }

    #[test]
    fn test_indexed_u64() {
        let mut schema_builder = SchemaBuilder::default();
        let field = schema_builder.add_u64_field("value", INT_INDEXED);
        let schema = schema_builder.build();

        let index = Index::create_in_ram(schema);
        let mut index_writer = index.writer_with_num_threads(1, 40_000_000).unwrap();
        index_writer.add_document(doc!(field=>1u64));
        index_writer.commit().unwrap();
        index.load_searchers().unwrap();
        let searcher = index.searcher();
        let term = Term::from_field_u64(field, 1u64);
        let mut postings = searcher
            .segment_reader(0)
            .inverted_index(term.field())
            .read_postings(&term, IndexRecordOption::Basic)
            .unwrap();
        assert!(postings.advance());
        assert_eq!(postings.doc(), 0);
        assert!(!postings.advance());
    }

    #[test]
    fn test_indexed_i64() {
        let mut schema_builder = SchemaBuilder::default();
        let value_field = schema_builder.add_i64_field("value", INT_INDEXED);
        let schema = schema_builder.build();

        let index = Index::create_in_ram(schema);
        let mut index_writer = index.writer_with_num_threads(1, 40_000_000).unwrap();
        let negative_val = -1i64;
        index_writer.add_document(doc!(value_field => negative_val));
        index_writer.commit().unwrap();
        index.load_searchers().unwrap();
        let searcher = index.searcher();
        let term = Term::from_field_i64(value_field, negative_val);
        let mut postings = searcher
            .segment_reader(0)
            .inverted_index(term.field())
            .read_postings(&term, IndexRecordOption::Basic)
            .unwrap();
        assert!(postings.advance());
        assert_eq!(postings.doc(), 0);
        assert!(!postings.advance());
    }

    #[test]
    fn test_indexedfield_not_in_documents() {
        let mut schema_builder = SchemaBuilder::default();
        let text_field = schema_builder.add_text_field("text", TEXT);
        let absent_field = schema_builder.add_text_field("text", TEXT);
        let schema = schema_builder.build();
        let index = Index::create_in_ram(schema);
        let mut index_writer = index.writer_with_num_threads(2, 40_000_000).unwrap();
        index_writer.add_document(doc!(text_field=>"a"));
        assert!(index_writer.commit().is_ok());
        assert!(index.load_searchers().is_ok());
        let searcher = index.searcher();
        let segment_reader = searcher.segment_reader(0);
        segment_reader.inverted_index(absent_field); //< should not panic
    }

    #[test]
    fn test_delete_postings2() {
        let mut schema_builder = SchemaBuilder::default();
        let text_field = schema_builder.add_text_field("text", TEXT);
        let schema = schema_builder.build();
        let index = Index::create_in_ram(schema);

        // writing the segment
        let mut index_writer = index.writer_with_num_threads(2, 40_000_000).unwrap();

        let add_document = |index_writer: &mut IndexWriter, val: &'static str| {
            let doc = doc!(text_field=>val);
            index_writer.add_document(doc);
        };

        let remove_document = |index_writer: &mut IndexWriter, val: &'static str| {
            let delterm = Term::from_field_text(text_field, val);
            index_writer.delete_term(delterm);
        };

        add_document(&mut index_writer, "63");
        add_document(&mut index_writer, "70");
        add_document(&mut index_writer, "34");
        add_document(&mut index_writer, "1");
        add_document(&mut index_writer, "38");
        add_document(&mut index_writer, "33");
        add_document(&mut index_writer, "40");
        add_document(&mut index_writer, "17");
        remove_document(&mut index_writer, "38");
        remove_document(&mut index_writer, "34");
        index_writer.commit().unwrap();
        index.load_searchers().unwrap();
        let searcher = index.searcher();
        assert_eq!(searcher.num_docs(), 6);
    }

    #[test]
    fn test_termfreq() {
        let mut schema_builder = SchemaBuilder::default();
        let text_field = schema_builder.add_text_field("text", TEXT);
        let schema = schema_builder.build();
        let index = Index::create_in_ram(schema);
        {
            // writing the segment
            let mut index_writer = index.writer_with_num_threads(1, 40_000_000).unwrap();
            {
                let doc = doc!(text_field=>"af af af bc bc");
                index_writer.add_document(doc);
            }
            index_writer.commit().unwrap();
        }
        {
            index.load_searchers().unwrap();
            let searcher = index.searcher();
            let reader = searcher.segment_reader(0);
            let inverted_index = reader.inverted_index(text_field);
            let term_abcd = Term::from_field_text(text_field, "abcd");
            assert!(
                inverted_index
                    .read_postings(&term_abcd, IndexRecordOption::WithFreqsAndPositions)
                    .is_none()
            );
            let term_af = Term::from_field_text(text_field, "af");
            let mut postings = inverted_index
                .read_postings(&term_af, IndexRecordOption::WithFreqsAndPositions)
                .unwrap();
            assert!(postings.advance());
            assert_eq!(postings.doc(), 0);
            assert_eq!(postings.term_freq(), 3);
            assert!(!postings.advance());
        }
    }

    #[test]
    fn test_searcher_1() {
        let mut schema_builder = SchemaBuilder::default();
        let text_field = schema_builder.add_text_field("text", TEXT);
        let schema = schema_builder.build();
        let index = Index::create_in_ram(schema);

        {
            // writing the segment
            let mut index_writer = index.writer_with_num_threads(1, 40_000_000).unwrap();
            {
                let doc = doc!(text_field=>"af af af b");
                index_writer.add_document(doc);
            }
            {
                let doc = doc!(text_field=>"a b c");
                index_writer.add_document(doc);
            }
            {
                let doc = doc!(text_field=>"a b c d");
                index_writer.add_document(doc);
            }
            index_writer.commit().unwrap();
        }
        {
            index.load_searchers().unwrap();
            let searcher = index.searcher();
            let get_doc_ids = |terms: Vec<Term>| {
                let query = BooleanQuery::new_multiterms_query(terms);
                let mut collector = TestCollector::default();
                assert!(searcher.search(&query, &mut collector).is_ok());
                collector.docs()
            };
            {
                assert_eq!(
                    get_doc_ids(vec![Term::from_field_text(text_field, "a")]),
                    vec![1, 2]
                );
            }
            {
                assert_eq!(
                    get_doc_ids(vec![Term::from_field_text(text_field, "af")]),
                    vec![0]
                );
            }
            {
                assert_eq!(
                    get_doc_ids(vec![Term::from_field_text(text_field, "b")]),
                    vec![0, 1, 2]
                );
            }
            {
                assert_eq!(
                    get_doc_ids(vec![Term::from_field_text(text_field, "c")]),
                    vec![1, 2]
                );
            }
            {
                assert_eq!(
                    get_doc_ids(vec![Term::from_field_text(text_field, "d")]),
                    vec![2]
                );
            }
            {
                assert_eq!(
                    get_doc_ids(vec![
                        Term::from_field_text(text_field, "b"),
                        Term::from_field_text(text_field, "a"),
                    ]),
                    vec![0, 1, 2]
                );
            }
        }
    }

    #[test]
    fn test_searcher_2() {
        let mut schema_builder = SchemaBuilder::default();
        let text_field = schema_builder.add_text_field("text", TEXT);
        let schema = schema_builder.build();
        let index = Index::create_in_ram(schema);

        {
            // writing the segment
            let mut index_writer = index.writer_with_num_threads(1, 40_000_000).unwrap();
            {
                let doc = doc!(text_field=>"af b");
                index_writer.add_document(doc);
            }
            {
                let doc = doc!(text_field=>"a b c");
                index_writer.add_document(doc);
            }
            {
                let doc = doc!(text_field=>"a b c d");
                index_writer.add_document(doc);
            }
            index_writer.commit().unwrap();
        }
        index.searcher();
    }

    #[test]
    fn test_doc_macro() {
        let mut schema_builder = SchemaBuilder::default();
        let text_field = schema_builder.add_text_field("text", TEXT);
        let other_text_field = schema_builder.add_text_field("text2", TEXT);
        let document = doc!(text_field => "tantivy",
                            text_field => "some other value",
                            other_text_field => "short");
        assert_eq!(document.len(), 3);
        let values = document.get_all(text_field);
        assert_eq!(values.len(), 2);
        assert_eq!(values[0].text(), "tantivy");
        assert_eq!(values[1].text(), "some other value");
        let values = document.get_all(other_text_field);
        assert_eq!(values.len(), 1);
        assert_eq!(values[0].text(), "short");
    }

    #[test]
    fn test_wrong_fast_field_type() {
        let mut schema_builder = SchemaBuilder::default();
        let fast_field_unsigned = schema_builder.add_u64_field("unsigned", FAST);
        let fast_field_signed = schema_builder.add_i64_field("signed", FAST);
        let text_field = schema_builder.add_text_field("text", TEXT);
        let stored_int_field = schema_builder.add_u64_field("text", INT_STORED);
        let schema = schema_builder.build();

        let index = Index::create_in_ram(schema);
        let mut index_writer = index.writer_with_num_threads(1, 50_000_000).unwrap();
        {
            let document = doc!(fast_field_unsigned => 4u64, fast_field_signed=>4i64);
            index_writer.add_document(document);
            index_writer.commit().unwrap();
        }

        index.load_searchers().unwrap();
        let searcher = index.searcher();
        let segment_reader: &SegmentReader = searcher.segment_reader(0);
        {
            let fast_field_reader_res = segment_reader.fast_field_reader::<u64>(text_field);
            assert!(fast_field_reader_res.is_err());
        }
        {
            let fast_field_reader_res = segment_reader.fast_field_reader::<u64>(stored_int_field);
            assert!(fast_field_reader_res.is_err());
        }
        {
            let fast_field_reader_res = segment_reader.fast_field_reader::<u64>(fast_field_signed);
            assert!(fast_field_reader_res.is_err());
        }
        {
            let fast_field_reader_res = segment_reader.fast_field_reader::<i64>(fast_field_signed);
            assert!(fast_field_reader_res.is_ok());
            let fast_field_reader = fast_field_reader_res.unwrap();
            assert_eq!(fast_field_reader.get(0), 4i64)
        }

        {
            let fast_field_reader_res = segment_reader.fast_field_reader::<i64>(fast_field_signed);
            assert!(fast_field_reader_res.is_ok());
            let fast_field_reader = fast_field_reader_res.unwrap();
            assert_eq!(fast_field_reader.get(0), 4i64)
        }
    }
}<|MERGE_RESOLUTION|>--- conflicted
+++ resolved
@@ -131,12 +131,8 @@
 extern crate bit_set;
 extern crate bitpacking;
 extern crate byteorder;
-<<<<<<< HEAD
-extern crate chan;
 
 #[macro_use]
-=======
->>>>>>> 2dd7422f
 extern crate combine;
 
 extern crate crossbeam;
