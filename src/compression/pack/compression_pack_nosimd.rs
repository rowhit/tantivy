--- conflicted
+++ resolved
@@ -19,26 +19,15 @@
             local_offset = val;
         }
     }
-<<<<<<< HEAD
     let mut counting_writer = CountingWriter::wrap(output);
     let num_bits = compute_num_bits(max_delta as u64);
     counting_writer.write_all(&[num_bits]).unwrap();
-=======
-    let num_bits = compute_num_bits(max_delta as u64);
-    output.write_all(&[num_bits]).unwrap();
->>>>>>> f8710bd4
+
     let mut bit_packer = BitPacker::new(num_bits as usize);
     for val in vals {
         bit_packer.write(*val as u64, &mut counting_writer).unwrap();
     }
-<<<<<<< HEAD
     counting_writer.written_bytes()
-=======
-    1 +
-        bit_packer.close(&mut output).expect(
-            "packing in memory should never fail",
-        )
->>>>>>> f8710bd4
 }
 
 
@@ -65,40 +54,30 @@
     }
 
     pub fn compress_block_unsorted(&mut self, vals: &[u32]) -> &[u8] {
-<<<<<<< HEAD
         let compressed_size = {
             let output: &mut [u8] = &mut self.output;
-            let max = vals.iter()
-                .cloned()
-                .max()
-                .expect("compress unsorted called with an empty array");
+            let max = vals.iter().cloned().max().expect(
+                "compress unsorted called with an empty array",
+            );
             let num_bits = compute_num_bits(max as u64);
             let mut counting_writer = CountingWriter::wrap(output);
             counting_writer.write_all(&[num_bits]).unwrap();
-=======
-        let compressed_size: usize = {
-            let mut output: &mut [u8] = &mut self.output;
-            let max = vals.iter().cloned().max().expect(
-                "compress unsorted called with an empty array",
-            );
-            let num_bits = compute_num_bits(max);
-            output.write_all(&[num_bits]).unwrap();
->>>>>>> f8710bd4
             let mut bit_packer = BitPacker::new(num_bits as usize);
             for val in vals {
                 bit_packer.write(*val as u64, &mut counting_writer).unwrap();
             }
-<<<<<<< HEAD
-            bit_packer.flush(&mut counting_writer);
-            // we voluntarility avoid writing "closing", because we
+            for _ in vals.len()..COMPRESSION_BLOCK_SIZE {
+                bit_packer
+                    .write(vals[0] as u64, &mut counting_writer)
+                    .unwrap();
+            }
+            bit_packer.flush(&mut counting_writer).expect(
+                "Flushing the bitpacking \
+                         in an in RAM buffer should never fail",
+            );
+            // we avoid writing "closing", because we
             // do not want 7 bytes of padding here.
             counting_writer.written_bytes()
-=======
-            1 +
-                bit_packer.close(&mut output).expect(
-                    "packing in memory should never fail",
-                )
->>>>>>> f8710bd4
         };
         &self.output[..compressed_size]
     }
@@ -126,7 +105,7 @@
         &mut self,
         compressed_data: &'a [u8],
         mut offset: u32,
-    ) -> &'a [u8] {
+    ) -> usize {
         let consumed_size = {
             let num_bits = compressed_data[0];
             let bit_unpacker = BitUnpacker::new(&compressed_data[1..], num_bits as usize);
@@ -139,23 +118,18 @@
             1 + (num_bits as usize * COMPRESSION_BLOCK_SIZE + 7) / 8
         };
         self.output_len = COMPRESSION_BLOCK_SIZE;
-        &compressed_data[consumed_size..]
+        consumed_size
     }
 
-    pub fn uncompress_block_unsorted<'a>(&mut self, compressed_data: &'a [u8]) -> &'a [u8] {
+    pub fn uncompress_block_unsorted<'a>(&mut self, compressed_data: &'a [u8]) -> usize {
         let num_bits = compressed_data[0];
         let bit_unpacker = BitUnpacker::new(&compressed_data[1..], num_bits as usize);
-<<<<<<< HEAD
-        for i in 0..NUM_DOCS_PER_BLOCK {
+        for i in 0..COMPRESSION_BLOCK_SIZE {
             self.output[i] = bit_unpacker.get(i) as u32;
-=======
-        for i in 0..COMPRESSION_BLOCK_SIZE {
-            self.output[i] = bit_unpacker.get(i);
->>>>>>> f8710bd4
         }
         let consumed_size = 1 + (num_bits as usize * COMPRESSION_BLOCK_SIZE + 7) / 8;
         self.output_len = COMPRESSION_BLOCK_SIZE;
-        &compressed_data[consumed_size..]
+        consumed_size
     }
 
     #[inline]
